--- conflicted
+++ resolved
@@ -1622,14 +1622,6 @@
         int sensor_stage = model->sensor_needstage[sensor_start_ + i];
 
         // check for position
-<<<<<<< HEAD
-        if (sensor_stage == mjSTAGE_POS && settings.last_step_position_sensors)
-          continue;
-
-        // check for velocity
-        if (sensor_stage == mjSTAGE_VEL && settings.last_step_velocity_sensors)
-          continue;
-=======
         if (sensor_stage == mjSTAGE_POS &&
             settings.last_step_position_sensors) {
           continue;
@@ -1640,7 +1632,6 @@
             settings.last_step_velocity_sensors) {
           continue;
         }
->>>>>>> f87171f9
 
         // -- zero memory -- //
         // dimension
