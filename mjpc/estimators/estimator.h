// Copyright 2023 DeepMind Technologies Limited
//
// Licensed under the Apache License, Version 2.0 (the "License");
// you may not use this file except in compliance with the License.
// You may obtain a copy of the License at
//
//     http://www.apache.org/licenses/LICENSE-2.0
//
// Unless required by applicable law or agreed to in writing, software
// distributed under the License is distributed on an "AS IS" BASIS,
// WITHOUT WARRANTIES OR CONDITIONS OF ANY KIND, either express or implied.
// See the License for the specific language governing permissions and
// limitations under the License.

#ifndef MJPC_ESTIMATORS_ESTIMATOR_H_
#define MJPC_ESTIMATORS_ESTIMATOR_H_

#include <mutex>
#include <string>
#include <vector>

<<<<<<< HEAD
#include "mjpc/estimators/gui.h"
#include "mjpc/utilities.h"
=======
#include <mujoco/mujoco.h>
>>>>>>> 62f07a54

namespace mjpc {

// maximum terms
inline constexpr int kMaxProcessNoise = 1028;
inline constexpr int kMaxSensorNoise = 1028;

// virtual estimator class
class Estimator {
 public:
  // destructor
  virtual ~Estimator() = default;

  // initialize
  virtual void Initialize(const mjModel* model) = 0;

  // reset memory
  virtual void Reset(const mjData* data = nullptr) = 0;

  // update 
  virtual void Update(const double* ctrl, const double* sensor) = 0;

  // get state 
  virtual double* State() = 0;

  // get covariance 
  virtual double* Covariance() = 0;

  // get time 
  virtual double& Time() = 0;

  // get model 
  virtual mjModel* Model() = 0;

  // get data 
  virtual mjData* Data() = 0;

  // process noise 
  virtual double* ProcessNoise() = 0;

  // sensor noise 
  virtual double* SensorNoise() = 0;

  // process dimension 
  virtual int DimensionProcess() const = 0;
  
  // sensor dimension
  virtual int DimensionSensor() const = 0;

  // set state
  virtual void SetState(const double* state) = 0;

  // set time 
  virtual void SetTime(double time) = 0;

  // set covariance
  virtual void SetCovariance(const double* covariance) = 0;

  // estimator-specific GUI elements
  virtual void GUI(mjUI& ui, EstimatorGUIData& data) = 0;

  // set GUI data 
  virtual void SetGUIData(EstimatorGUIData& data) = 0;

  // estimator-specific plots
  virtual void Plots(mjvFigure* fig_planner, mjvFigure* fig_timer,
                     int planner_shift, int timer_shift, int planning,
                     int* shift) = 0;
};

// ground truth estimator
class GroundTruth : public Estimator {
  public:
  // constructor 
  GroundTruth() = default;
  GroundTruth(const mjModel* model) {
    Initialize(model);
    Reset();
  }

  // destructor 
  ~GroundTruth() {
    if (data_) mj_deleteData(data_);
    if (model) mj_deleteModel(model);
  }

  // initialize 
  void Initialize(const mjModel* model) override {
    // model
    if (this->model) mj_deleteModel(this->model);
    this->model = mj_copyModel(nullptr, model);

    // data
    data_ = mj_makeData(model);

    // timestep
    this->model->opt.timestep = GetNumberOrDefault(this->model->opt.timestep,
                                                   model, "estimator_timestep");

    // -- dimensions -- //
    ndstate_ = 2 * model->nv + model->na;

    // sensor start index
    int sensor_start_ = GetNumberOrDefault(0, model, "estimator_sensor_start");

    // number of sensors
    int nsensor_ =
        GetNumberOrDefault(model->nsensor, model, "estimator_number_sensor");

    // sensor dimension
    nsensordata_ = 0;
    for (int i = 0; i < nsensor_; i++) {
      nsensordata_ += model->sensor_dim[sensor_start_ + i];
    }

    // state 
    state.resize(model->nq + model->nv + model->na);

    // covariance 
    covariance.resize(ndstate_ * ndstate_);

    // process noise 
    noise_process.resize(ndstate_);

    // sensor noise 
    noise_sensor.resize(nsensordata_); // over allocate
  }

  // reset
  void Reset(const mjData* data = nullptr) override {
    // dimensions
    int nq = model->nq, nv = model->nv, na = model->na;
    int ndstate = 2 * nv + na;

    if (data) {
      mju_copy(state.data(), data->qpos, nq);
      mju_copy(state.data() + nq, data->qvel, nv);
      mju_copy(state.data() + nq + nv, data->act, na);
      time = data->time;
    } else { // model default
      // set home keyframe
      int home_id = mj_name2id(model, mjOBJ_KEY, "home");
      if (home_id >= 0) mj_resetDataKeyframe(model, data_, home_id);

      // state
      mju_copy(state.data(), data_->qpos, nq);
      mju_copy(state.data() + nq, data_->qvel, nv);
      mju_copy(state.data() + nq + nv, data_->act, na);
      time = data_->time;
    }
    
    // covariance
    mju_eye(covariance.data(), ndstate);
    double covariance_scl =
        GetNumberOrDefault(1.0e-4, model, "estimator_covariance_initial_scale");
    mju_scl(covariance.data(), covariance.data(), covariance_scl,
            ndstate * ndstate);

    // process noise
    double noise_process_scl =
        GetNumberOrDefault(1.0e-4, model, "estimator_process_noise_scale");
    std::fill(noise_process.begin(), noise_process.end(), noise_process_scl);

    // sensor noise
    double noise_sensor_scl =
        GetNumberOrDefault(1.0e-4, model, "estimator_sensor_noise_scale");
    std::fill(noise_sensor.begin(), noise_sensor.end(), noise_sensor_scl);
  }

  // update 
  void Update(const double* ctrl, const double* sensor) override {};

  // get state
  double* State() override { return state.data(); };

  // get covariance 
  double* Covariance() override { return covariance.data(); };

  // get time
  double& Time() override { return time; };

  // get model 
  mjModel* Model() override { return model; };

  // get data 
  mjData* Data() override { return data_; };

  // get process noise 
  double* ProcessNoise() override { return noise_process.data(); };

  // get sensor noise 
  double* SensorNoise() override { return noise_sensor.data(); };

  // process dimension 
  int DimensionProcess() const override { return ndstate_; };

  // sensor dimension 
  int DimensionSensor() const override { return nsensordata_; };

  // set state
  void SetState(const double* state) override {
    mju_copy(this->state.data(), state, ndstate_);
  };

  // set time 
  void SetTime(double time) override {
    this->time = time;
  }

  // set covariance
  void SetCovariance(const double* covariance) override {
    mju_copy(this->covariance.data(), covariance, ndstate_ * ndstate_);
  };

  // estimator-specific GUI elements
  void GUI(mjUI& ui, EstimatorGUIData& data) override {};

  // set GUI data 
  void SetGUIData(EstimatorGUIData& data) override {};

  // estimator-specific plots
  void Plots(mjvFigure* fig_planner, mjvFigure* fig_timer, int planner_shift,
             int timer_shift, int planning, int* shift) override {};

  // model
  mjModel* model = nullptr;

  // state (nstate_)
  std::vector<double> state;
  double time;

  // covariance (ndstate_ x ndstate_)
  std::vector<double> covariance;

  // process noise (ndstate_)
  std::vector<double> noise_process;

  // sensor noise (nsensordata_)
  std::vector<double> noise_sensor;

 private:
  // data
  mjData* data_ = nullptr;

  // dimensions
  int ndstate_;
  int nsensordata_;
};

}  // namespace mjpc

#endif  // MJPC_ESTIMATORS_ESTIMATOR_H_<|MERGE_RESOLUTION|>--- conflicted
+++ resolved
@@ -15,16 +15,14 @@
 #ifndef MJPC_ESTIMATORS_ESTIMATOR_H_
 #define MJPC_ESTIMATORS_ESTIMATOR_H_
 
+#include <mujoco/mujoco.h>
+
 #include <mutex>
 #include <string>
 #include <vector>
 
-<<<<<<< HEAD
 #include "mjpc/estimators/gui.h"
 #include "mjpc/utilities.h"
-=======
-#include <mujoco/mujoco.h>
->>>>>>> 62f07a54
 
 namespace mjpc {
 
@@ -44,40 +42,40 @@
   // reset memory
   virtual void Reset(const mjData* data = nullptr) = 0;
 
-  // update 
+  // update
   virtual void Update(const double* ctrl, const double* sensor) = 0;
 
-  // get state 
+  // get state
   virtual double* State() = 0;
 
-  // get covariance 
+  // get covariance
   virtual double* Covariance() = 0;
 
-  // get time 
+  // get time
   virtual double& Time() = 0;
 
-  // get model 
+  // get model
   virtual mjModel* Model() = 0;
 
-  // get data 
+  // get data
   virtual mjData* Data() = 0;
 
-  // process noise 
+  // process noise
   virtual double* ProcessNoise() = 0;
 
-  // sensor noise 
+  // sensor noise
   virtual double* SensorNoise() = 0;
 
-  // process dimension 
+  // process dimension
   virtual int DimensionProcess() const = 0;
-  
+
   // sensor dimension
   virtual int DimensionSensor() const = 0;
 
   // set state
   virtual void SetState(const double* state) = 0;
 
-  // set time 
+  // set time
   virtual void SetTime(double time) = 0;
 
   // set covariance
@@ -86,7 +84,7 @@
   // estimator-specific GUI elements
   virtual void GUI(mjUI& ui, EstimatorGUIData& data) = 0;
 
-  // set GUI data 
+  // set GUI data
   virtual void SetGUIData(EstimatorGUIData& data) = 0;
 
   // estimator-specific plots
@@ -97,21 +95,21 @@
 
 // ground truth estimator
 class GroundTruth : public Estimator {
-  public:
-  // constructor 
+ public:
+  // constructor
   GroundTruth() = default;
   GroundTruth(const mjModel* model) {
     Initialize(model);
     Reset();
   }
 
-  // destructor 
+  // destructor
   ~GroundTruth() {
     if (data_) mj_deleteData(data_);
     if (model) mj_deleteModel(model);
   }
 
-  // initialize 
+  // initialize
   void Initialize(const mjModel* model) override {
     // model
     if (this->model) mj_deleteModel(this->model);
@@ -140,17 +138,17 @@
       nsensordata_ += model->sensor_dim[sensor_start_ + i];
     }
 
-    // state 
+    // state
     state.resize(model->nq + model->nv + model->na);
 
-    // covariance 
+    // covariance
     covariance.resize(ndstate_ * ndstate_);
 
-    // process noise 
+    // process noise
     noise_process.resize(ndstate_);
 
-    // sensor noise 
-    noise_sensor.resize(nsensordata_); // over allocate
+    // sensor noise
+    noise_sensor.resize(nsensordata_);  // over allocate
   }
 
   // reset
@@ -164,7 +162,7 @@
       mju_copy(state.data() + nq, data->qvel, nv);
       mju_copy(state.data() + nq + nv, data->act, na);
       time = data->time;
-    } else { // model default
+    } else {  // model default
       // set home keyframe
       int home_id = mj_name2id(model, mjOBJ_KEY, "home");
       if (home_id >= 0) mj_resetDataKeyframe(model, data_, home_id);
@@ -175,7 +173,7 @@
       mju_copy(state.data() + nq + nv, data_->act, na);
       time = data_->time;
     }
-    
+
     // covariance
     mju_eye(covariance.data(), ndstate);
     double covariance_scl =
@@ -194,34 +192,34 @@
     std::fill(noise_sensor.begin(), noise_sensor.end(), noise_sensor_scl);
   }
 
-  // update 
-  void Update(const double* ctrl, const double* sensor) override {};
+  // update
+  void Update(const double* ctrl, const double* sensor) override{};
 
   // get state
   double* State() override { return state.data(); };
 
-  // get covariance 
+  // get covariance
   double* Covariance() override { return covariance.data(); };
 
   // get time
   double& Time() override { return time; };
 
-  // get model 
+  // get model
   mjModel* Model() override { return model; };
 
-  // get data 
+  // get data
   mjData* Data() override { return data_; };
 
-  // get process noise 
+  // get process noise
   double* ProcessNoise() override { return noise_process.data(); };
 
-  // get sensor noise 
+  // get sensor noise
   double* SensorNoise() override { return noise_sensor.data(); };
 
-  // process dimension 
+  // process dimension
   int DimensionProcess() const override { return ndstate_; };
 
-  // sensor dimension 
+  // sensor dimension
   int DimensionSensor() const override { return nsensordata_; };
 
   // set state
@@ -229,10 +227,8 @@
     mju_copy(this->state.data(), state, ndstate_);
   };
 
-  // set time 
-  void SetTime(double time) override {
-    this->time = time;
-  }
+  // set time
+  void SetTime(double time) override { this->time = time; }
 
   // set covariance
   void SetCovariance(const double* covariance) override {
@@ -240,14 +236,14 @@
   };
 
   // estimator-specific GUI elements
-  void GUI(mjUI& ui, EstimatorGUIData& data) override {};
-
-  // set GUI data 
-  void SetGUIData(EstimatorGUIData& data) override {};
+  void GUI(mjUI& ui, EstimatorGUIData& data) override{};
+
+  // set GUI data
+  void SetGUIData(EstimatorGUIData& data) override{};
 
   // estimator-specific plots
   void Plots(mjvFigure* fig_planner, mjvFigure* fig_timer, int planner_shift,
-             int timer_shift, int planning, int* shift) override {};
+             int timer_shift, int planning, int* shift) override{};
 
   // model
   mjModel* model = nullptr;
