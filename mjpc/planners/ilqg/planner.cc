// Copyright 2022 DeepMind Technologies Limited
//
// Licensed under the Apache License, Version 2.0 (the "License");
// you may not use this file except in compliance with the License.
// You may obtain a copy of the License at
//
//     http://www.apache.org/licenses/LICENSE-2.0
//
// Unless required by applicable law or agreed to in writing, software
// distributed under the License is distributed on an "AS IS" BASIS,
// WITHOUT WARRANTIES OR CONDITIONS OF ANY KIND, either express or implied.
// See the License for the specific language governing permissions and
// limitations under the License.

#include "planners/ilqg/planner.h"

#include <algorithm>
#include <chrono>
#include <iostream>
#include <mutex>

#include "array_safety.h"
#include "planners/ilqg/backward_pass.h"
#include "planners/ilqg/policy.h"
#include "planners/ilqg/settings.h"
#include "planners/planner.h"
#include "states/state.h"
#include "trajectory.h"
#include "utilities.h"

namespace mjpc {
namespace mju = ::mujoco::util_mjpc;

// initialize data and settings
void iLQGPlanner::Initialize(mjModel* model, const Task& task) {
  // delete mjData instances since model might have changed.
  data_.clear();
  // allocate one mjData for nominal.
  ResizeMjData(model, 1);

  // model
  this->model = model;

  // task
  this->task = &task;

  // dimensions
  dim_state = model->nq + model->nv + model->na;  // state dimension
  dim_state_derivative =
      2 * model->nv + model->na;    // state derivative dimension
  dim_action = model->nu;           // action dimension
  dim_sensor = model->nsensordata;  // number of sensor values
  dim_max = 10 * mju_max(mju_max(mju_max(dim_state, dim_state_derivative),
                                 dim_action),
                         model->nuser_sensor);
  num_trajectory = GetNumberOrDefault(10, model, "ilqg_num_rollouts");
  settings.regularization_type = GetNumberOrDefault(settings.regularization_type, model, "ilqg_regularization_type");
}

// allocate memory
void iLQGPlanner::Allocate() {
  // state
  state.resize(model->nq + model->nv + model->na);
  mocap.resize(7 * model->nmocap);

  // candidate trajectories
  for (int i = 0; i < kMaxTrajectory; i++) {
    trajectory[i].Initialize(dim_state, dim_action, task->num_residual,
                             kMaxTrajectoryHorizon);
    trajectory[i].Allocate(kMaxTrajectoryHorizon);
  }

  // model derivatives
  model_derivative.Allocate(dim_state_derivative, dim_action, dim_sensor,
                            kMaxTrajectoryHorizon);

  // costs derivatives
  cost_derivative.Allocate(dim_state_derivative, dim_action, task->num_residual,
                           kMaxTrajectoryHorizon, dim_max);

  // backward pass
  backward_pass.Allocate(dim_state_derivative, dim_action,
                         kMaxTrajectoryHorizon);

  // policy
  policy.Allocate(model, *task, kMaxTrajectoryHorizon);
  for (int i = 0; i < kMaxTrajectory; i++) {
    candidate_policy[i].Allocate(model, *task, kMaxTrajectoryHorizon);
  }

  // ----- boxQP ----- //
  boxqp.Allocate(dim_action);
}

// reset memory to zeros
void iLQGPlanner::Reset(int horizon) {
  // state
  std::fill(state.begin(), state.end(), 0.0);
  std::fill(mocap.begin(), mocap.end(), 0.0);
  time = 0.0;

  // model derivatives
  model_derivative.Reset(dim_state_derivative, dim_action, dim_sensor, horizon);

  // cost derivatives
  cost_derivative.Reset(dim_state_derivative, dim_action, task->num_residual,
                        horizon);

  // backward pass
  backward_pass.Reset(dim_state_derivative, dim_action, horizon);

  // policy
  policy.Reset(horizon);
  for (int i = 0; i < kMaxTrajectory; i++) {
    candidate_policy[i].Reset(horizon);
  }

  // candidate trajectories
  for (int i = 0; i < kMaxTrajectory; i++) {
    trajectory[i].Reset(horizon);
  }

  // values
  step_size = 0.0;
  improvement = 0.0;
  expected = 0.0;
  surprise = 0.0;
}

// set state
void iLQGPlanner::SetState(State& state) {
  state.CopyTo(this->state.data(), this->mocap.data(), &this->time);
}

// optimize nominal policy using iLQG
void iLQGPlanner::OptimizePolicy(int horizon, ThreadPool& pool) {
  ResizeMjData(model, pool.NumThreads());
  
  // timers
  double nominal_time = 0.0;
  double model_derivative_time = 0.0;
  double cost_derivative_time = 0.0;
  double rollouts_time = 0.0;
  double backward_pass_time = 0.0;
  double policy_update_time = 0.0;

  // maximum number of trajectories in linesearch
  num_trajectory = mju_min(num_trajectory, kMaxTrajectory);

  // ----- nominal rollout ----- //
  // start timer
  auto nominal_start = std::chrono::steady_clock::now();

  // copy nominal policy
  candidate_policy[0].CopyFrom(policy, horizon);
  candidate_policy[0].representation = policy.representation;

  // rollout nominal policy
  this->NominalTrajectory(horizon);
<<<<<<< HEAD
  if (trajectory[0].failure) {
    std::cerr << "Nominal trajectory diverged.\n";
  }
=======

  // set previous best cost
>>>>>>> 7326f21a
  double c_prev = trajectory[0].total_return;

  // set candidate policy nominal trajectory
  candidate_policy[0].trajectory = trajectory[0];

  // end timer
  nominal_time = std::chrono::duration_cast<std::chrono::microseconds>(
                      std::chrono::steady_clock::now() - nominal_start)
                      .count();

  // rollouts
  double c_best = c_prev;
  for (int i = 0; i < settings.max_rollout; i++) {
    // ----- model derivatives ----- //
    // start timer
    auto model_derivative_start = std::chrono::steady_clock::now();

    // compute model and sensor Jacobians
    model_derivative.Compute(
        model, data_, candidate_policy[0].trajectory.states.data(),
        candidate_policy[0].trajectory.actions.data(), dim_state,
        dim_state_derivative, dim_action, dim_sensor, horizon,
        settings.fd_tolerance, settings.fd_mode, pool);

    // stop timer
    model_derivative_time +=
        std::chrono::duration_cast<std::chrono::microseconds>(
            std::chrono::steady_clock::now() - model_derivative_start)
            .count();

    // ----- cost derivatives ----- //
    // start timer
    auto cost_derivative_start = std::chrono::steady_clock::now();

    // cost derivatives
    cost_derivative.Compute(
        candidate_policy[0].trajectory.residual.data(),
        model_derivative.C.data(), model_derivative.D.data(),
        dim_state_derivative, dim_action, dim_max, dim_sensor,
        task->num_residual, task->dim_norm_residual.data(), task->num_norms,
        task->weight.data(), task->norm.data(), task->norm_parameters.data(),
        task->num_norm_parameters.data(), task->risk, horizon, pool);

    // end timer
    cost_derivative_time +=
        std::chrono::duration_cast<std::chrono::microseconds>(
            std::chrono::steady_clock::now() - cost_derivative_start)
            .count();

    // ----- backward pass ----- //
    // start timer
    auto backward_pass_start = std::chrono::steady_clock::now();
  
    // compute feedback gains and action improvement via Riccati
    backward_pass.Riccati(
        &candidate_policy[0], &model_derivative, &cost_derivative,
        dim_state_derivative, dim_action, horizon, backward_pass.regularization,
        boxqp, candidate_policy[0].trajectory.actions.data(),
        model->actuator_ctrlrange, settings);

    // end timer
    backward_pass_time +=
        std::chrono::duration_cast<std::chrono::microseconds>(
            std::chrono::steady_clock::now() - backward_pass_start)
            .count();

    // ----- rollout policy ----- //
    auto rollouts_start = std::chrono::steady_clock::now();

    // copy policy
<<<<<<< HEAD
    for (int j = 1; j < num_trajectory; j++) {
      candidate_policy[j].CopyFrom(candidate_policy[0], horizon);
=======
    for (int i = 1; i < num_trajectory; i++) {
      candidate_policy[i].CopyFrom(candidate_policy[0], horizon);
      candidate_policy[i].representation = candidate_policy[0].representation;
>>>>>>> 7326f21a
    }

    // improvement step sizes (log scaling)
    LogScale(improvement_step, 1.0, settings.min_step_size,
              num_trajectory - 1);
    improvement_step[num_trajectory - 1] = 0.0;

    // feedback rollouts (parallel)
    this->Rollouts(horizon, pool);

    // ----- evaluate rollouts ------ //
    winner = num_trajectory - 1;
<<<<<<< HEAD
    c_best = c_prev;
    int failed = 0;
    if (trajectory[num_trajectory - 1].failure) {
      failed++;
    }
=======
>>>>>>> 7326f21a
    for (int j = num_trajectory - 2; j >= 0; j--) {
      if (trajectory[j].failure) {
        failed++;
        continue;
      }
      // compute cost
      double c_sample = trajectory[j].total_return;

      // compare cost
      if (c_sample < c_best) {
        c_best = c_sample;
        winner = j;
      }
    }
    if (failed) {
      std::cerr << "iLQG: " << failed << " out of " << num_trajectory
                << " rollouts failed.\n";
    }

    // update nominal with winner
    candidate_policy[0].trajectory = trajectory[winner];

    // improvement
    step_size = improvement_step[winner];
    expected = -1.0 * step_size *
                   (backward_pass.dV[0] + step_size * backward_pass.dV[1]) +
               1.0e-16;
    improvement = c_prev - c_best;
    surprise = mju_min(mju_max(0, improvement / expected), 2);

    // update regularization
    backward_pass.UpdateRegularization(settings.min_regularization,
                                       settings.max_regularization, surprise,
                                       step_size);

    if (settings.verbose) {
      std::cout << "dV: " << expected << '\n';
      std::cout << "dV[0]: " << backward_pass.dV[0] << '\n';
      std::cout << "dV[1]: " << backward_pass.dV[1] << '\n';
      std::cout << "c_best: " << c_best << '\n';
      std::cout << "c_prev: " << c_prev << '\n';
      std::cout << "c_nominal: " << policy.trajectory.total_return << '\n';
      std::cout << "step size: " << step_size << '\n';
      std::cout << "improvement: " << improvement << '\n';
      std::cout << "regularization: " << backward_pass.regularization << '\n';
      std::cout << "factor: " << backward_pass.regularization_factor << '\n';
      std::cout << std::endl;
    }

    // stop timer
    rollouts_time += std::chrono::duration_cast<std::chrono::microseconds>(
                         std::chrono::steady_clock::now() - rollouts_start)
                         .count();
  }

  // ----- policy update ----- //
  // start timer
  auto policy_update_start = std::chrono::steady_clock::now();
  {
    const std::unique_lock<std::shared_mutex> lock(mtx_);
    // improvement
    if (c_best < c_prev) {
      policy.CopyFrom(candidate_policy[0], horizon);
    // nominal
    } else {
      policy.CopyFrom(candidate_policy[num_trajectory - 1], horizon);
    }
  }

  // stop timer
  policy_update_time +=
      std::chrono::duration_cast<std::chrono::microseconds>(
          std::chrono::steady_clock::now() - policy_update_start)
          .count();

  // set timers
  nominal_compute_time = nominal_time;
  model_derivative_compute_time = model_derivative_time;
  cost_derivative_compute_time = cost_derivative_time;
  rollouts_compute_time = rollouts_time;
  backward_pass_compute_time = backward_pass_time;
  policy_update_compute_time = policy_update_time;
}

// compute trajectory using nominal policy
void iLQGPlanner::NominalTrajectory(int horizon) {
  // policy
  auto nominal_policy = [&cp = candidate_policy[0]](double* action, const double* state,
                                           double time) {
    cp.Action(action, state, time);
  };

  // policy rollout
  trajectory[0].Rollout(nominal_policy, task, model, data_[0].get(), state.data(),
                        time, mocap.data(), horizon);
}

// set action from policy
void iLQGPlanner::ActionFromPolicy(double* action, const double* state,
                                   double time) {
  const std::shared_lock<std::shared_mutex> lock(mtx_);
  policy.Action(action, state, time);
}

// return trajectory with best total return
const Trajectory* iLQGPlanner::BestTrajectory() {
  const std::shared_lock<std::shared_mutex> lock(mtx_);
  return &policy.trajectory;
}

// visualize planner-specific traces in GUI
void iLQGPlanner::Traces(mjvScene* scn) {}

// planner-specific GUI elements
void iLQGPlanner::GUI(mjUI& ui) {
  mjuiDef defiLQG[] = {
      {mjITEM_SLIDERINT, "Rollouts", 2, &num_trajectory, "0 1"},
      // {mjITEM_RADIO, "Action Lmt.", 2, &settings.action_limits, "Off\nOn"},
      // {mjITEM_SLIDERINT, "Iterations", 2, &settings.max_rollout, "1 25"},
      {mjITEM_SELECT, "Policy Interp.", 2, &policy.representation,
       "Zero\nLinear\nCubic"},
      {mjITEM_SELECT, "Reg. Type", 2, &settings.regularization_type,
       "Control\nFeedback\nValue\nNone"},
      {mjITEM_END}};

  // set number of trajectory slider limits
  mju::sprintf_arr(defiLQG[0].other, "%i %i", 1, kMaxTrajectory);

  // add iLQG planner
  mjui_add(&ui, defiLQG);
}

// planner-specific plots
void iLQGPlanner::Plots(mjvFigure* fig_planner, mjvFigure* fig_timer,
                        int planning) {
  // bounds
  double planner_bounds[2] = {-6, 6};

  // ----- planner ----- //

  // regularization
  mjpc::PlotUpdateData(fig_planner, planner_bounds,
                       fig_planner->linedata[0][0] + 1,
                       mju_log10(mju_max(backward_pass.regularization, 1.0e-6)),
                       100, 0, 0, 1, -100);

  // step size
  mjpc::PlotUpdateData(
      fig_planner, planner_bounds, fig_planner->linedata[1][0] + 1,
      mju_log10(mju_max(step_size, 1.0e-6)), 100, 1, 0, 1, -100);

  // improvement
  // mjpc::PlotUpdateData(
  //     fig_planner, planner_bounds, fig_planner->linedata[2][0] + 1,
  //     mju_log10(mju_max(improvement, 1.0e-6)), 100, 2, 0, 1, -100);

  // // expected
  // mjpc::PlotUpdateData(
  //     fig_planner, planner_bounds, fig_planner->linedata[3][0] + 1,
  //     mju_log10(mju_max(expected, 1.0e-6)), 100, 3, 0, 1, -100);

  // // surprise
  // mjpc::PlotUpdateData(
  //     fig_planner, planner_bounds, fig_planner->linedata[4][0] + 1,
  //     mju_log10(mju_max(surprise, 1.0e-6)), 100, 4, 0, 1, -100);

  // legend
  mju::strcpy_arr(fig_planner->linename[0], "Regularization");
  mju::strcpy_arr(fig_planner->linename[1], "Step Size");
  // mju::strcpy_arr(fig_planner->linename[2], "Improvement");
  // mju::strcpy_arr(fig_planner->linename[3], "Expected");
  // mju::strcpy_arr(fig_planner->linename[4], "Surprise");

  // ranges
  fig_planner->range[1][0] = planner_bounds[0];
  fig_planner->range[1][1] = planner_bounds[1];

  // ----- timer ----- //
  double timer_bounds[2] = {0, 1};

  // update plots
  PlotUpdateData(fig_timer, timer_bounds, fig_timer->linedata[9][0] + 1,
                 1.0e-3 * nominal_compute_time * planning, 100, 9, 0, 1, -100);

  PlotUpdateData(fig_timer, timer_bounds, fig_timer->linedata[10][0] + 1,
                 1.0e-3 * model_derivative_compute_time * planning, 100, 10, 0,
                 1, -100);

  PlotUpdateData(fig_timer, timer_bounds, fig_timer->linedata[11][0] + 1,
                 1.0e-3 * cost_derivative_compute_time * planning, 100, 11, 0,
                 1, -100);

  PlotUpdateData(fig_timer, timer_bounds, fig_timer->linedata[12][0] + 1,
                 1.0e-3 * backward_pass_compute_time * planning, 100, 12, 0, 1,
                 -100);

  PlotUpdateData(fig_timer, timer_bounds, fig_timer->linedata[13][0] + 1,
                 1.0e-3 * rollouts_compute_time * planning, 100, 13, 0, 1,
                 -100);

  PlotUpdateData(fig_timer, timer_bounds, fig_timer->linedata[14][0] + 1,
                 1.0e-3 * policy_update_compute_time * planning, 100, 14, 0, 1,
                 -100);

  // legend
  mju::strcpy_arr(fig_timer->linename[9], "Nominal");
  mju::strcpy_arr(fig_timer->linename[10], "Model Deriv.");
  mju::strcpy_arr(fig_timer->linename[11], "Cost Deriv.");
  mju::strcpy_arr(fig_timer->linename[12], "Backward Pass");
  mju::strcpy_arr(fig_timer->linename[13], "Rollouts");
  mju::strcpy_arr(fig_timer->linename[14], "Policy Update");

  fig_timer->range[0][0] = -100;
  fig_timer->range[0][1] = 0;
  fig_timer->range[1][0] = 0.0;
  fig_timer->range[1][1] = timer_bounds[1];
}

// compute candidate trajectories
void iLQGPlanner::Rollouts(int horizon, ThreadPool& pool) {
  {
    int count_before = pool.GetCount();
    for (int i = 0; i < num_trajectory; i++) {
      pool.Schedule([&data = data_, &trajectory = trajectory,
                     &candidate_policy = candidate_policy,
                     &improvement_step = improvement_step, &model = this->model,
                     &task = this->task, &state = this->state,
                     &time = this->time, &mocap = this->mocap, horizon, i]() {
        // scale improvement
        mju_addScl(candidate_policy[i].trajectory.actions.data(),
                   candidate_policy[i].trajectory.actions.data(),
                   candidate_policy[i].action_improvement.data(),
                   improvement_step[i], model->nu * horizon);

        // policy
        auto feedback_policy = [&candidate_policy = candidate_policy, i](
                                   double* action, const double* state,
                                   double time) {
          candidate_policy[i].Action(action, state, time);
        };
        // policy rollout
        trajectory[i].Rollout(feedback_policy, task, model,
                              data[ThreadPool::WorkerId()].get(), state.data(),
                              time, mocap.data(), horizon);
      });
    }
    pool.WaitCount(count_before + num_trajectory);
  }
  pool.ResetCount();
}

}  // namespace mjpc<|MERGE_RESOLUTION|>--- conflicted
+++ resolved
@@ -135,7 +135,7 @@
 // optimize nominal policy using iLQG
 void iLQGPlanner::OptimizePolicy(int horizon, ThreadPool& pool) {
   ResizeMjData(model, pool.NumThreads());
-  
+
   // timers
   double nominal_time = 0.0;
   double model_derivative_time = 0.0;
@@ -157,14 +157,11 @@
 
   // rollout nominal policy
   this->NominalTrajectory(horizon);
-<<<<<<< HEAD
   if (trajectory[0].failure) {
     std::cerr << "Nominal trajectory diverged.\n";
   }
-=======
 
   // set previous best cost
->>>>>>> 7326f21a
   double c_prev = trajectory[0].total_return;
 
   // set candidate policy nominal trajectory
@@ -217,7 +214,7 @@
     // ----- backward pass ----- //
     // start timer
     auto backward_pass_start = std::chrono::steady_clock::now();
-  
+
     // compute feedback gains and action improvement via Riccati
     backward_pass.Riccati(
         &candidate_policy[0], &model_derivative, &cost_derivative,
@@ -235,14 +232,9 @@
     auto rollouts_start = std::chrono::steady_clock::now();
 
     // copy policy
-<<<<<<< HEAD
     for (int j = 1; j < num_trajectory; j++) {
       candidate_policy[j].CopyFrom(candidate_policy[0], horizon);
-=======
-    for (int i = 1; i < num_trajectory; i++) {
-      candidate_policy[i].CopyFrom(candidate_policy[0], horizon);
-      candidate_policy[i].representation = candidate_policy[0].representation;
->>>>>>> 7326f21a
+      candidate_policy[j].representation = candidate_policy[0].representation;
     }
 
     // improvement step sizes (log scaling)
@@ -255,14 +247,10 @@
 
     // ----- evaluate rollouts ------ //
     winner = num_trajectory - 1;
-<<<<<<< HEAD
-    c_best = c_prev;
     int failed = 0;
     if (trajectory[num_trajectory - 1].failure) {
       failed++;
     }
-=======
->>>>>>> 7326f21a
     for (int j = num_trajectory - 2; j >= 0; j--) {
       if (trajectory[j].failure) {
         failed++;
